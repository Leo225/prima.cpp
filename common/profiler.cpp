--- conflicted
+++ resolved
@@ -377,15 +377,10 @@
         case GGML_TYPE_IQ2_XXS:
         case GGML_TYPE_Q5_0:
         case GGML_TYPE_Q8_0:
-<<<<<<< HEAD
-            QK_K = ggml_blck_size(src0t);
-            matrix_B = malloc((embd_size / QK_K) * ggml_type_size(src0t));
-=======
         case GGML_TYPE_IQ1_S:
         case GGML_TYPE_IQ4_NL:
         case GGML_TYPE_IQ1_M:
             matrix_B = malloc((embd_size / ggml_blck_size(src0t) * ggml_type_size(src0t))); // The quantization block sizes are inconsistent for different quantization methods
->>>>>>> 45ec52c2
             break;
         default:
             LOG_INF("Unsupported type: %d\n", src0t);
